import SwiftUI

// Draggable element view
struct DraggableElementView: View {
    let element: String
    let isDragging: Bool
    let onDragStarted: (CGPoint) -> Void
    let onDragChanged: (DragGesture.Value) -> Void
    let onDragEnded: (DragGesture.Value) -> Void
    @EnvironmentObject private var cellSizeManager: CellSizeManager
    
    var body: some View {
        // Main element with outline
        Rectangle()
            .fill(Color(red: 0.96, green: 0.95, blue: 0.91))  // Same beige as cells
            .overlay(
                Rectangle()
                    .stroke(
                        Color(red: 0.2, green: 0.2, blue: 0.2),  // Same dark outline as cells
                        lineWidth: 3.6  // Same as cell stroke width
                    )
            )
            .overlay(
                Text(element)
                    .font(.system(size: cellSizeManager.size * 0.4, design: .monospaced))
                    .foregroundColor(.black)
            )
            .frame(width: cellSizeManager.size, height: cellSizeManager.size)
            .scaleEffect(isDragging ? 1.1 : 1.0)
            .opacity(isDragging ? 0.3 : 1.0)
            .gesture(
                DragGesture(coordinateSpace: .global)
                    .onChanged { value in
                        if !isDragging {
                            onDragStarted(value.location)
                        }
                        onDragChanged(value)
                    }
                    .onEnded(onDragEnded)
            )
            .animation(.spring(response: 0.3), value: isDragging)
    }
}

// Helper extension for CGRect
extension CGRect {
    func convert(from globalPoint: CGPoint) -> CGPoint {
        CGPoint(
            x: globalPoint.x - origin.x,
            y: globalPoint.y - origin.y
        )
    }
}

// Add this helper view
struct LayoutCellView: View {
    let cell: any DataStructureCell
    let index: Int
    let hoveredCellIndex: Int?
    let cellSize: CGFloat
    let renderCycle: UUID
    let dragState: (element: String, location: CGPoint)?
    let draggingFromCellIndex: Int?
    let onDragChanged: (DragGesture.Value, CGRect) -> Void
    let onDragEnded: (DragGesture.Value) -> Void
    let geometryFrame: CGRect
    
    var body: some View {
        let isHovered = hoveredCellIndex == index
        let displayState = CellDisplayState(
            value: cell.displayState.value,
            isHighlighted: cell.displayState.isHighlighted,
            isHovered: isHovered,
            label: cell.displayState.label,
            position: cell.position,
            style: isHovered ? .hovered : cell.displayState.style
        )
        
        CellView(state: displayState)
            .id("\(cell.id)-\(renderCycle)")
            .position(cell.position)
            .contentShape(Rectangle())  // Make entire area draggable
            .gesture(
                DragGesture(coordinateSpace: .global)  // Changed to global coordinate space
                    .onChanged { value in
                        onDragChanged(value, geometryFrame)
                    }
                    .onEnded(onDragEnded)
            )
    }
}

// Connection layer component
struct ConnectionsLayer: View {
    let connectionStates: [(id: String, state: ConnectionDisplayState)]
    
    var body: some View {
        ForEach(connectionStates, id: \.id) { connection in
            ConnectionView(state: connection.state)
        }
    }
}

// Cells layer component
struct CellsLayer: View {
    let layoutCells: [any DataStructureCell]
    let hoveredCellIndex: Int?
    let cellSize: CGFloat
    let renderCycle: UUID
    let dragState: (element: String, location: CGPoint)?
    let draggingFromCellIndex: Int?
    let geometry: GeometryProxy
    let onDragChanged: (DragGesture.Value, CGRect) -> Void
    let onDragEnded: (DragGesture.Value) -> Void
    
    var body: some View {
        let cells = Array(layoutCells.enumerated())
        ForEach(cells, id: \.element.id) { pair in
            let (index, cell) = pair
            createLayoutCell(index: index, cell: cell)
        }
    }
    
    private func createLayoutCell(index: Int, cell: any DataStructureCell) -> some View {
        let frame = geometry.frame(in: .global)
        return LayoutCellView(
            cell: cell,
            index: index,
            hoveredCellIndex: hoveredCellIndex,
            cellSize: cellSize,
            renderCycle: renderCycle,
            dragState: dragState,
            draggingFromCellIndex: draggingFromCellIndex,
            onDragChanged: { value, frame in
                handleDragChange(value: value, frame: frame)
            },
            onDragEnded: onDragEnded,
            geometryFrame: frame
        )
    }
    
    private func handleDragChange(value: DragGesture.Value, frame: CGRect) {
        if dragState == nil {
            // Initialize drag state when starting drag from a cell
            onDragChanged(value, frame)
        }
        // Update drag position
        onDragChanged(value, frame)
    }
}

// Add zoom and pan state manager
class ZoomPanState: ObservableObject {
    @Published var steadyZoom: CGFloat = 1.0
    @Published var steadyPan: CGSize = .zero
}

// Add grid background view
struct GridBackground: View {
    let cellSize: CGFloat = 20 // Size of each grid cell
    let lineWidth: CGFloat = 0.3
    let lineColor: Color = .blue.opacity(0.3)
    
    var body: some View {
        GeometryReader { geometry in
            Path { path in
                // Vertical lines
                let horizontalLineCount = Int(geometry.size.width / cellSize) + 1
                for i in 0...horizontalLineCount {
                    let x = CGFloat(i) * cellSize
                    path.move(to: CGPoint(x: x, y: 0))
                    path.addLine(to: CGPoint(x: x, y: geometry.size.height))
                }
                
                // Horizontal lines
                let verticalLineCount = Int(geometry.size.height / cellSize) + 1
                for i in 0...verticalLineCount {
                    let y = CGFloat(i) * cellSize
                    path.move(to: CGPoint(x: 0, y: y))
                    path.addLine(to: CGPoint(x: geometry.size.width, y: y))
                }
            }
            .stroke(lineColor, lineWidth: lineWidth)
        }
        .background(Color.white)
    }
}

// Add MultipleChoiceView before DataStructureView
struct MultipleChoiceView: View {
    let answers: [String]
    let selectedAnswer: String
    let onAnswerSelected: (String) -> Void
    @EnvironmentObject private var cellSizeManager: CellSizeManager
    
    var body: some View {
        VStack(alignment: .leading, spacing: 15) {
            Text("Select the correct answer:")
                .font(.system(.headline, design: .monospaced))
                .padding(.bottom, 5)
            
            HStack(spacing: cellSizeManager.size * 0.5) {
                ForEach(answers, id: \.self) { answer in
                    Button(action: {
                        onAnswerSelected(answer)
                    }) {
                        ZStack {
                            // Shadow layer
                            Rectangle()
                                .fill(Color.black)
                                .offset(x: 6, y: 6)
                            
                            // Main rectangle with outline
                            Rectangle()
                                .fill(selectedAnswer == answer ? Color.blue : Color(red: 0.96, green: 0.95, blue: 0.91))
                                .overlay(
                                    Rectangle()
                                        .stroke(Color(red: 0.2, green: 0.2, blue: 0.2), lineWidth: 3.6)
                                )
                                .animation(.spring(response: 0.1, dampingFraction: 0.5, blendDuration: 0), value: selectedAnswer)
                            
                            Text(answer)
                                .font(.system(size: cellSizeManager.size * 0.4, design: .monospaced))
                                .foregroundColor(selectedAnswer == answer ? .white : .black)
                        }
                    }
                    .frame(width: cellSizeManager.size, height: cellSizeManager.size)
                    .buttonStyle(.plain)
                }
            }
        }
        .padding(.horizontal, 30)
    }
}

struct DataStructureView: View {
    let layoutType: DataStructureLayoutType
    let cells: [any DataStructureCell]
    let connections: [any DataStructureConnection]
    let availableElements: [String]?
    let onElementDropped: (String, Int) -> Void
    let isAutoPlaying: Bool
    let onPlayPausePressed: () -> Void
    let autoPlayInterval: TimeInterval
    let zoomPanState: VisualizationZoomPanState
    let hint: String?
    let lineComment: String?
    let isMultipleChoice: Bool
    let multipleChoiceAnswers: [String]
    let onMultipleChoiceAnswerSelected: (String) -> Void
    let selectedMultipleChoiceAnswer: String
    @Environment(\.presentationMode) var presentationMode
    @State private var frame: CGRect = .zero
    @State private var layoutManager: DataStructureLayoutManager
    @State private var layoutCells: [any DataStructureCell] = []
    @State private var currentCells: [any DataStructureCell] = []
    @State private var connectionStates: [(id: String, state: ConnectionDisplayState)] = []
    @State private var dragState: (element: String, location: CGPoint)?
    @State private var hoveredCellIndex: Int?
    @State private var renderCycle = UUID()
    @State private var draggingFromCellIndex: Int?
    @State private var isOverElementList: Bool = false
    @State private var droppedElements: [String] = []
    @State private var showingHint = false
    @StateObject private var cellSizeManager = CellSizeManager()
    
    // Keep gesture states separate as they are temporary
    @GestureState private var gestureZoom: CGFloat = 1.0
    @GestureState private var gesturePan: CGSize = .zero
    
    init(
        layoutType: DataStructureLayoutType,
        cells: [any DataStructureCell],
        connections: [any DataStructureConnection],
        availableElements: [String]? = nil,
        onElementDropped: @escaping (String, Int) -> Void = { _, _ in },
        isAutoPlaying: Bool = false,
        onPlayPausePressed: @escaping () -> Void = {},
        autoPlayInterval: TimeInterval = 4.0,
        zoomPanState: VisualizationZoomPanState,
        hint: String? = nil,
        lineComment: String? = nil,
        isMultipleChoice: Bool = false,
        multipleChoiceAnswers: [String] = [],
        onMultipleChoiceAnswerSelected: @escaping (String) -> Void = { _ in },
        selectedMultipleChoiceAnswer: String = ""
    ) {
        print("\n=== DataStructureView Init ===")
        print("availableElements: \(String(describing: availableElements))")
        
        self.layoutType = layoutType
        self.cells = cells
        self.connections = connections
        self.availableElements = availableElements
        self.onElementDropped = onElementDropped
        self.isAutoPlaying = isAutoPlaying
        self.onPlayPausePressed = onPlayPausePressed
        self.autoPlayInterval = autoPlayInterval
        self.zoomPanState = zoomPanState
        self.hint = hint
        self.lineComment = lineComment
        self.isMultipleChoice = isMultipleChoice
        self.multipleChoiceAnswers = multipleChoiceAnswers
        self.onMultipleChoiceAnswerSelected = onMultipleChoiceAnswerSelected
        self.selectedMultipleChoiceAnswer = selectedMultipleChoiceAnswer
        self._layoutManager = State(initialValue: DataStructureLayoutManager(layoutType: layoutType))
        self._currentCells = State(initialValue: cells)
        
        print("Initialization complete")
    }
    
    var body: some View {
        GeometryReader { geometry in
            mainContent(geometry: geometry)
        }
        .onPreferenceChange(FramePreferenceKey.self) { newFrame in
            handleFrameChange(newFrame)
        }
        .onChange(of: cells.map(\.id)) { _ in
            print("\nCells changed in DataStructureView")
            print("Is multiple choice: \(isMultipleChoice)")
            print("Multiple choice answers: \(multipleChoiceAnswers)")
            print("Selected answer: \(selectedMultipleChoiceAnswer)")
            updateLayout()
        }
        .onChange(of: connections.map(\.id)) { _ in
            updateLayout()
        }
        .onChange(of: layoutType) { _ in
            updateLayout()
        }
        .onChange(of: frame) { _ in
            updateLayout()
        }
        .onAppear {
            print("\nDataStructureView body appeared")
            print("Is multiple choice: \(isMultipleChoice)")
            print("Multiple choice answers: \(multipleChoiceAnswers)")
            print("Selected answer: \(selectedMultipleChoiceAnswer)")
            updateLayout()
        }
        .environmentObject(cellSizeManager)
    }
    
    private func mainContent(geometry: GeometryProxy) -> some View {
        let cellSize = adaptiveCellSize(for: geometry.size)
        let topPadding = adaptiveElementListPadding(for: geometry.size)
        
        return ZStack {
            // Single container for data structure area
            ZStack {
                // Background and gesture handler
                GridBackground()
                    .contentShape(Rectangle())
                    .gesture(
                        MagnificationGesture()
                            .updating($gestureZoom) { value, gestureZoom, _ in
                                gestureZoom = value
                            }
                            .onEnded { value in
                                zoomPanState.steadyZoom = min(max(1.0, zoomPanState.steadyZoom * value), 3.0)
                            }
                    )
                    .simultaneousGesture(
                        DragGesture()
                            .updating($gesturePan) { value, gesturePan, _ in
                                if dragState == nil {  // Only pan when not dragging elements
                                    gesturePan = value.translation
                                }
                            }
                            .onEnded { value in
                                if dragState == nil {  // Only update pan when not dragging elements
                                    zoomPanState.steadyPan = CGSize(
                                        width: zoomPanState.steadyPan.width + value.translation.width,
                                        height: zoomPanState.steadyPan.height + value.translation.height
                                    )
                                }
                            }
                    )
                
                // Data structure content
                dataStructureArea(geometry: geometry, cellSize: cellSize)
                    .scaleEffect(zoomPanState.steadyZoom * gestureZoom)
                    .offset(CGSize(
                        width: zoomPanState.steadyPan.width + gesturePan.width,
                        height: zoomPanState.steadyPan.height + gesturePan.height
                    ))
            }
            
            // Overlay elements that should not be transformed
            if let dragState = dragState {
                draggedElementOverlay(dragState: dragState, geometry: geometry)
            }
            
            VStack {
                // Top controls
                HStack {
                    // Exit button
                    Button(action: {
                        presentationMode.wrappedValue.dismiss()
                    }) {
                        buttonBackground {
                            Image(systemName: "xmark.circle.fill")
                                .font(.title)
                                .foregroundColor(.blue)
                        }
                    }
                    .frame(width: 44, height: 44)
                    .padding(.leading, 30)
                    
                    // Play/Pause button
                    Button(action: onPlayPausePressed) {
                        buttonBackground {
                            Image(systemName: isAutoPlaying ? "pause.circle.fill" : "play.circle.fill")
                                .font(.title)
                                .foregroundColor(canAutoPlay() ? .blue : .gray)
                        }
                    }
                    .frame(width: 44, height: 44)
                    .padding(.leading, 10)
                    .disabled(!canAutoPlay())
                    
                    Spacer()
                    
                    // Hint button - only show if hint is available
                    if let hint = hint {
                        Button(action: {
                            showingHint = true
                        }) {
                            buttonBackground {
                                HStack {
                                    Image(systemName: "lightbulb.fill")
                                        .font(.title)
                                        .foregroundColor(.yellow)
                                    Text("Need a hint?")
                                        .foregroundColor(.primary)
                                        .font(.system(.body, design: .monospaced))
                                }
                            }
                        }
                        .buttonStyle(.plain)
                        .frame(width: 200, height: 44)
                        .padding(.trailing, 20)
                    }
                    
                    // Reset button
                    Button(action: {
                        withAnimation(.spring()) {
                            zoomPanState.steadyZoom = 1.0
                            zoomPanState.steadyPan = .zero
                        }
                    }) {
                        buttonBackground {
                            Image(systemName: "arrow.counterclockwise.circle.fill")
                                .font(.title)
                                .foregroundColor(.blue)
                        }
                    }
                    .frame(width: 44, height: 44)
                    .padding(.trailing, 30)
                }
                .padding(.top, 30)
                
                Spacer()
                
                VStack(spacing: 20) {
                    if isMultipleChoice {
                        MultipleChoiceView(
                            answers: multipleChoiceAnswers,
                            selectedAnswer: selectedMultipleChoiceAnswer,
                            onAnswerSelected: onMultipleChoiceAnswerSelected
                        )
                    } else if availableElements != nil {
                        // Only show elements list if availableElements was explicitly included in the JSON
                        ElementsListView(
                            availableElements: availableElements!,
                            droppedElements: droppedElements,
                            dragState: dragState,
                            isOverElementList: isOverElementList,
                            onDragStarted: { element, location in
                                dragState = (element, location)
                            },
                            onDragChanged: handleDragChanged,
                            onDragEnded: handleDragEnded,
                            geometryFrame: geometry.frame(in: .global),
                            cellSize: cellSize
                        )
                        .onHover { isHovered in
                            isOverElementList = isHovered
                        }
                        .padding(.horizontal, 30)
                    }
                    
                    // Subtitles at the bottom
                    if let comment = lineComment {
                        Text(comment)
                            .font(.system(.body, design: .monospaced))
                            .foregroundColor(.black)
                            .padding(.horizontal, 30)
                            .padding(.bottom, 120)
                            .padding(.top, 30)
                            .frame(maxWidth: .infinity, alignment: .leading)
                    }
                }
            }
            
            // Hint overlay
            if showingHint {
                ZStack {
                    Color.black.opacity(0.3)
                        .ignoresSafeArea()
                        .onTapGesture {
                            showingHint = false
                        }
                    
                    VStack(spacing: 20) {
                        HStack {
                            Image(systemName: "lightbulb.fill")
                                .font(.title)
                                .foregroundColor(.yellow)
                            Text("Hint")
                                .font(.system(.title2, design: .monospaced).weight(.bold))
                        }
                        
                        ScrollView {
                            Text(hint ?? "")
                                .font(.system(.body, design: .monospaced))
                                .multilineTextAlignment(.center)
                                .padding(.horizontal)
                                .fixedSize(horizontal: false, vertical: true)
                        }
                        
                        Button(action: {
                            showingHint = false
                        }) {
                            buttonBackground {
                                Text("Got it!")
                                    .foregroundColor(.blue)
                                    .font(.system(.body, design: .monospaced).weight(.bold))
                            }
                        }
                        .buttonStyle(.plain)
                        .frame(width: 120, height: 40)
                        .padding(.top, 20)
                    }
                    .padding(40)
                    .background(
                        ZStack {
                            // Shadow layer
                            Rectangle()
                                .fill(Color.black)
                                .offset(x: 6, y: 6)
                            
                            // Main box
                            Rectangle()
                                .fill(Color.white)
                                .overlay(
                                    Rectangle()
                                        .stroke(Color(red: 0.2, green: 0.2, blue: 0.2), lineWidth: 2)
                                )
                        }
                    )
                    .frame(minWidth: 400, maxWidth: 600)
                    .fixedSize(horizontal: true, vertical: true)  // Size to fit content
                    .position(x: geometry.size.width / 2, y: geometry.size.height / 2)  // Center in screen
                }
<<<<<<< HEAD
=======
                
                Spacer()
                
                // Elements list at bottom
                elementsListArea(geometry: geometry, cellSize: cellSize, bottomPadding: bottomPadding)
>>>>>>> c29775fc
            }
        }
        .onChange(of: cellSize) { newSize in
            cellSizeManager.updateSize(for: geometry.size)
        }
        .preference(key: FramePreferenceKey.self, value: CGRect(origin: .zero, size: geometry.size))
    }
    
    private func dataStructureArea(geometry: GeometryProxy, cellSize: CGFloat) -> some View {
        ZStack {
            ConnectionsLayer(connectionStates: connectionStates)
            
            CellsLayer(
                layoutCells: layoutCells,
                hoveredCellIndex: hoveredCellIndex,
                cellSize: cellSize,
                renderCycle: renderCycle,
                dragState: dragState,
                draggingFromCellIndex: draggingFromCellIndex,
                geometry: geometry,
                onDragChanged: { value, frame in
                    handleDragChanged(value, in: frame)
                },
                onDragEnded: handleDragEnded
            )
        }
        .frame(maxWidth: .infinity, maxHeight: .infinity)
    }
    
    private func draggedElementOverlay(dragState: (element: String, location: CGPoint), geometry: GeometryProxy) -> some View {
        DraggableElementView(
            element: dragState.element,
            isDragging: true,
            onDragStarted: { _ in },
            onDragChanged: { value in
                handleDragChanged(value, in: geometry.frame(in: .global))
            },
            onDragEnded: handleDragEnded
        )
        .position(dragState.location)
    }
    
    private func handleFrameChange(_ newFrame: CGRect) {
        if newFrame != frame {
            frame = newFrame
            print("Frame updated to: \(newFrame)")
            updateLayout()
        }
    }
    
    private func handleLayoutTypeChange(_ newType: DataStructureLayoutType) {
        layoutManager.setLayoutType(newType)
        updateLayout()
    }
    
    private func adaptiveCellSize(for size: CGSize) -> CGFloat {
        // Base size on the smaller dimension, with a reasonable range
        let dimension = min(size.width, size.height)
        let baseSize = dimension * 0.15 // Increased from 0.1 to 0.15 for better visibility
        return min(max(baseSize, 60), 100) // Increased min and max sizes
    }
    
    private func adaptiveElementListPadding(for size: CGSize) -> CGFloat {
        // More padding on larger screens, increased by 20
        return size.height > 800 ? 120 : 30  // Increased from 100 to 120 and from 8 to 28
    }
    
    private func handleDragChanged(_ value: DragGesture.Value, in globalFrame: CGRect) {
        let localLocation = globalFrame.convert(from: value.location)
        let currentScale = zoomPanState.steadyZoom * gestureZoom
        
        // Calculate the center of the frame
        let centerX = globalFrame.width / 2
        let centerY = globalFrame.height / 2
        
        // Calculate total pan offset
        let totalPanX = zoomPanState.steadyPan.width + gesturePan.width
        let totalPanY = zoomPanState.steadyPan.height + gesturePan.height
        
        // Adjust for zoom and pan, taking into account that zoom happens from center
        let adjustedLocation = CGPoint(
            x: ((localLocation.x - centerX - totalPanX) / currentScale) + centerX,
            y: ((localLocation.y - centerY - totalPanY) / currentScale) + centerY
        )
        
        if dragState != nil {
            dragState?.location = localLocation
        } else {
            // When starting a drag, use adjusted coordinates for hit testing
            let index = layoutCells.firstIndex { cell in
                let distance = sqrt(
                    pow(cell.position.x - adjustedLocation.x, 2) +
                    pow(cell.position.y - adjustedLocation.y, 2)
                )
                return distance < cellSizeManager.size / 2
            }
            
            if let index = index, !layoutCells[index].value.isEmpty {
                draggingFromCellIndex = index
                // Start the drag at the actual cursor position
                dragState = (element: layoutCells[index].value, location: localLocation)
            }
        }
        
        // Calculate the element list frame at the bottom
        let listHeight = cellSizeManager.size * 1.5
        let listY = globalFrame.height - 180 // Adjusted to account for padding and subtitle
        let listWidth = calculateListWidth()
        let listX = (globalFrame.width - listWidth) / 2
        
        // Add generous padding to make the hit area larger
        let dropPadding: CGFloat = cellSizeManager.size * 1.2 // Increased padding
        let dropZone = CGRect(
            x: listX - dropPadding,
            y: listY - dropPadding,
            width: listWidth + (dropPadding * 2),
            height: listHeight + (dropPadding * 2)
        )
        
        // Check if any part of the dragged element intersects with the drop zone
        let draggedElementSize = cellSizeManager.size
        let draggedElementFrame = CGRect(
            x: localLocation.x - draggedElementSize/2,
            y: localLocation.y - draggedElementSize/2,
            width: draggedElementSize,
            height: draggedElementSize
        )
        
        isOverElementList = dropZone.intersects(draggedElementFrame)
        
        // Only look for cell targets if not over element list
        if !isOverElementList {
            // Find closest cell using adjusted coordinates
            let closestCell = layoutCells.enumerated()
                .min(by: { first, second in
                    let distance1 = distance(from: first.element.position, to: adjustedLocation)
                    let distance2 = distance(from: second.element.position, to: adjustedLocation)
                    return distance1 < distance2
                })
            
            if let closest = closestCell,
               distance(from: closest.element.position, to: adjustedLocation) < cellSizeManager.size {
                hoveredCellIndex = closest.offset
            } else {
                hoveredCellIndex = nil
            }
        } else {
            hoveredCellIndex = nil
        }
    }
    
    private func calculateListWidth() -> CGFloat {
        let elements = (availableElements ?? []) + droppedElements
        if elements.isEmpty {
            return cellSizeManager.size * 3 // Width for "Drop here to remove" text
        } else {
            return min(
                CGFloat(elements.count) * cellSizeManager.size +
                CGFloat(elements.count - 1) * (cellSizeManager.size * 0.2) + // spacing between elements
                (cellSizeManager.size * 0.4), // padding (0.2 on each side)
                UIScreen.main.bounds.width * 0.8 // Maximum width of 80% of screen width
            )
        }
    }
    
    private var topPadding: CGFloat {
        adaptiveElementListPadding(for: frame.size)
    }
    
    private func handleDragEnded(_ value: DragGesture.Value) {
        
        defer {
            dragState = nil
            hoveredCellIndex = nil
            draggingFromCellIndex = nil
            isOverElementList = false
        }
        
        if isOverElementList {
            // If dragging from a cell, clear that cell and add to dropped elements
            if let fromIndex = draggingFromCellIndex,
               let element = dragState?.element,
               !element.isEmpty {
                print("Dropping element \(element) to element list from cell \(fromIndex)")
                onElementDropped("", fromIndex)
                // Update current cells
                var updatedCells = currentCells
                var cell = updatedCells[fromIndex]
                cell.setValue("")
                updatedCells[fromIndex] = cell
                currentCells = updatedCells
                
                // Only add to droppedElements if it wasn't in availableElements originally
                if !(availableElements?.contains(element) ?? false) {
                    print("Adding \(element) to dropped elements")
                    droppedElements.append(element)
                }
                
                // Force layout update with current cells
                updateLayoutWithCurrentCells()
            }
        } else if let cellIndex = hoveredCellIndex,
                  let element = dragState?.element {
            print("Attempting to drop element \(element) into cell \(cellIndex)")
            // Only drop if the target cell is empty or if we're dragging from a different cell
            if layoutCells[cellIndex].value.isEmpty || cellIndex != draggingFromCellIndex {
                // If dragging from a cell, clear that cell first
                if let fromIndex = draggingFromCellIndex {
                    print("Clearing source cell \(fromIndex)")
                    onElementDropped("", fromIndex)
                    // Update current cells for source
                    var updatedCells = currentCells
                    var sourceCell = updatedCells[fromIndex]
                    sourceCell.setValue("")
                    updatedCells[fromIndex] = sourceCell
                    currentCells = updatedCells
                }
                
                print("Dropping \(element) into cell \(cellIndex)")
                onElementDropped(element, cellIndex)
                // Update current cells for target
                var updatedCells = currentCells
                var targetCell = updatedCells[cellIndex]
                targetCell.setValue(element)
                updatedCells[cellIndex] = targetCell
                currentCells = updatedCells
                
                // Remove the element from droppedElements if it was there
                if let index = droppedElements.firstIndex(of: element) {
                    print("Removing \(element) from dropped elements")
                    droppedElements.remove(at: index)
                }
                
                // Force layout update with current cells
                updateLayoutWithCurrentCells()
            }
        }
    }
    
    private func distance(from point1: CGPoint, to point2: CGPoint) -> CGFloat {
        sqrt(pow(point2.x - point1.x, 2) + pow(point2.y - point1.y, 2))
    }
    
    private func updateLayout() {
        guard !frame.isEmpty else { return }
        
        // Calculate scale factor based on current cell size
        let scaleFactor = cellSizeManager.size / 40 // 40 is the base size
        
        // Adjust frame for arrow positioning in linked list
        var adjustedFrame = frame
        if layoutType == .linkedList {
            // Move connection points to cell edges instead of center
            adjustedFrame = CGRect(
                x: frame.origin.x + cellSizeManager.size / 2,
                y: frame.origin.y,
                width: frame.width - cellSizeManager.size,
                height: frame.height
            )
        }
        
        let (newCells, newStates) = layoutManager.updateLayout(
            cells: currentCells,
            connections: connections,
            in: adjustedFrame,
            scale: scaleFactor
        )
        
        layoutCells = newCells
        connectionStates = newStates.enumerated().map { (index, state) in
            (id: "\(index)", state: state)
        }
        renderCycle = UUID()
    }
    
    private func updateLayoutWithCurrentCells() {
        var adjustedFrame = frame
        if layoutType == .linkedList {
            adjustedFrame = CGRect(
                x: frame.origin.x + cellSizeManager.size / 2,
                y: frame.origin.y,
                width: frame.width - cellSizeManager.size,
                height: frame.height
            )
        }
        
        let (newCells, newStates) = layoutManager.updateLayout(
            cells: currentCells,
            connections: connections,
            in: adjustedFrame,
            scale: cellSizeManager.size / 40
        )
        layoutCells = newCells
        connectionStates = newStates.enumerated().map { (index, state) in
            (id: "\(index)", state: state)
        }
        renderCycle = UUID()
    }
    
    private func buttonBackground<Content: View>(@ViewBuilder content: @escaping () -> Content) -> some View {
        ZStack {
            // Shadow layer
            Rectangle()
                .fill(Color.black)
                .offset(x: 6, y: 6)
            
            // Main Rectangle
            Rectangle()
                .fill(Color.white)
                .overlay(
                    Rectangle()
                        .stroke(Color(red: 0.2, green: 0.2, blue: 0.2), lineWidth: 2)
                )
            
            content()
        }
    }
    
     private func canAutoPlay() -> Bool {
        // Can auto-play if there are cells to display and we're not dragging
        return !cells.isEmpty && !currentCells.isEmpty && dragState == nil && (availableElements ?? []).isEmpty
    }
}

// Helper for getting frame size
struct FramePreferenceKey: PreferenceKey {
    static var defaultValue: CGRect = .zero
    static func reduce(value: inout CGRect, nextValue: () -> CGRect) {
        value = nextValue()
    }
}

// Preview
struct DataStructureView_Previews: PreviewProvider {
    static var previews: some View {
        let cells: [any DataStructureCell] = [
            BasicCell(value: "1"),
            BasicCell(value: "2"),
            BasicCell(value: "3", label: "head")
        ]
        
        let connections: [any DataStructureConnection] = [
            BasicConnection(fromCellId: cells[0].id, toCellId: cells[1].id),
            BasicConnection(fromCellId: cells[1].id, toCellId: cells[2].id)
        ]
        
        let zoomPanState = VisualizationZoomPanState()
        
        DataStructureView(
            layoutType: .linkedList,
            cells: cells,
            connections: connections,
            availableElements: ["4", "5", "6"],
            onElementDropped: { _, _ in },
            isAutoPlaying: false,
            onPlayPausePressed: {},
            autoPlayInterval: 4.0,
            zoomPanState: zoomPanState,
            hint: "This is a hint",
            lineComment: "This is a line comment",
            isMultipleChoice: false,
            multipleChoiceAnswers: [],
            onMultipleChoiceAnswerSelected: { _ in },
            selectedMultipleChoiceAnswer: ""
        )
        .frame(width: 500, height: 300)
        .previewLayout(.sizeThatFits)
    }
}

// Update CellView to use the environment object
struct CellView: View {
    let state: CellDisplayState
    @EnvironmentObject private var cellSizeManager: CellSizeManager
    
    var body: some View {
        ZStack {
            // Shadow layer
            Rectangle()
                .fill(Color.black)
                .frame(width: cellSizeManager.size, height: cellSizeManager.size)
                .offset(x: 6, y: 6)
            
            // Main cell layer
            Rectangle()
                .fill(state.style.fillColor)
                .frame(width: cellSizeManager.size, height: cellSizeManager.size)
                .overlay(
                    Rectangle()
                        .stroke(
                            state.style.strokeColor,
                            style: StrokeStyle(
                                lineWidth: state.style.strokeWidth,
                                dash: state.style.isDashed ? [5] : []
                            )
                        )
                )
            
            // Cell value or placeholder
            if !state.value.isEmpty {
                Text(state.value)
                    .font(.system(size: cellSizeManager.size * 0.4, design: .monospaced))
                    .foregroundColor(.black)
            } else {
                Text("?")
                    .font(.system(size: cellSizeManager.size * 0.4, design: .monospaced))
                    .foregroundColor(.gray)
            }
            
            // Optional label
            if let label = state.label {
                Text(label)
                    .font(.system(.caption, design: .monospaced))
                    .foregroundColor(.gray)
                    .padding(.horizontal, 4)
                    .background(Color.white.opacity(0.8))
                    .offset(y: -cellSizeManager.size * 0.8)
            }
        }
    }
}<|MERGE_RESOLUTION|>--- conflicted
+++ resolved
@@ -564,14 +564,6 @@
                     .fixedSize(horizontal: true, vertical: true)  // Size to fit content
                     .position(x: geometry.size.width / 2, y: geometry.size.height / 2)  // Center in screen
                 }
-<<<<<<< HEAD
-=======
-                
-                Spacer()
-                
-                // Elements list at bottom
-                elementsListArea(geometry: geometry, cellSize: cellSize, bottomPadding: bottomPadding)
->>>>>>> c29775fc
             }
         }
         .onChange(of: cellSize) { newSize in
@@ -992,4 +984,5 @@
             }
         }
     }
+}
 }