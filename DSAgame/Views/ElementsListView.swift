import SwiftUI

struct ElementsListView: View {
    let availableElements: [String]
    let droppedElements: [String]
    let dragState: (element: String, location: CGPoint)?
    let isOverElementList: Bool
    let onDragStarted: (String, CGPoint) -> Void
    let onDragChanged: (DragGesture.Value, CGRect) -> Void
    let onDragEnded: (DragGesture.Value) -> Void
    let geometryFrame: CGRect
    let cellSize: CGFloat
    
    var body: some View {
        ZStack {       
            // Shadow layer
            Rectangle()
                .fill(Color.black)
                .offset(x: 6, y: 6)
            
            // Main rectangle
            Rectangle()
                .fill(Color(red: isOverElementList ? 0.7 : 0.95, 
                            green: isOverElementList ? 0.7 : 0.95, 
                            blue: isOverElementList ? 0.9 : 1.0))
                .overlay(
                    Rectangle()
                        .stroke(
                            Color(red: 0.2, green: 0.2, blue: 0.2),
                            lineWidth: 2
                        )
                )
                .animation(.easeInOut, value: isOverElementList)
            
            // Content
            HStack(spacing: cellSize * 0.2) {
                let elements = availableElements + droppedElements
                ForEach(elements, id: \.self) { element in
                    createDraggableElement(for: element)
                }
                
                if shouldShowDropHint {
                    createDropHint()
                }
            }
            .padding(.horizontal, cellSize * 0.05)
        }
        .frame(width: calculateListWidth(), height: cellSize * 0.8)
        .overlay(
            GeometryReader { geometry in
                Color.clear.onAppear {
                    print("Actual frame size: \(geometry.size)")
                    print("Calculated width: \(calculateListWidth())")
                    print("Cell size: \(cellSize)")
                    print("Elements: \(availableElements + droppedElements)")
                }
            }
        )
    }
    
    private var shouldShowDropHint: Bool {
        availableElements.isEmpty && droppedElements.isEmpty
    }
    
    private func calculateListWidth() -> CGFloat {
        let elements = availableElements + droppedElements
        if elements.isEmpty {
            return cellSize * 2 // Reduced width for drop hint
        } else {
            return (CGFloat(elements.count) * cellSize) + // elements width
<<<<<<< HEAD
                   (CGFloat(max(0, elements.count - 1)) * (cellSize * 0.2)) + // spacing between elements
                   (cellSize * 0.05) // minimal padding
=======
                   (CGFloat(max(0, elements.count - 1))) // spacing between elements
>>>>>>> 6e05af0e
        }
    }
    
    private func createDraggableElement(for element: String) -> some View {
        DraggableElementView(
            element: element,
            isDragging: dragState?.element == element,
            onDragStarted: { location in
                let localLocation = geometryFrame.convert(from: location)
                onDragStarted(element, localLocation)
            },
            onDragChanged: { value in
                onDragChanged(value, geometryFrame)
            },
            onDragEnded: onDragEnded
        )
    }
    
    private func createDropHint() -> some View {
        Text("Drop here to remove")
            .font(.system(size: cellSize * 0.22))
            .foregroundColor(.gray)
            .opacity(isOverElementList ? 1.0 : 0.8)
            .animation(.easeInOut, value: isOverElementList)
            .frame(width: cellSize * 2)
    }
}
<|MERGE_RESOLUTION|>--- conflicted
+++ resolved
@@ -68,12 +68,7 @@
             return cellSize * 2 // Reduced width for drop hint
         } else {
             return (CGFloat(elements.count) * cellSize) + // elements width
-<<<<<<< HEAD
-                   (CGFloat(max(0, elements.count - 1)) * (cellSize * 0.2)) + // spacing between elements
-                   (cellSize * 0.05) // minimal padding
-=======
                    (CGFloat(max(0, elements.count - 1))) // spacing between elements
->>>>>>> 6e05af0e
         }
     }
     
